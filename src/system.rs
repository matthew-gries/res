--- conflicted
+++ resolved
@@ -16,7 +16,6 @@
     memory: Memory
 }
 
-<<<<<<< HEAD
 impl NesSystem {
 
     pub fn new(cpu: CPU, memory: Memory) -> Self {
@@ -24,215 +23,8 @@
     }
 
     pub fn start(&mut self) {
-=======
-enum FileHeader {
-    I_NES([u8; HEADER_SIZE]),
-    NES_2_0([u8; HEADER_SIZE]),
-}
-
-struct CommonINESInfo {
-    pub mirroring: u8,
-    pub contains_cartridge_battery_backed: bool, // at $6000-7FFF
-    pub trainer: bool, // 512-byte at $7000-71FF
-    pub ignore_mirroring_ctrl: bool, // instead provide 4-screen VRAM
-    pub mapper: u8,
-    pub vs_unisystem: bool,
-    pub playchoice_10: bool,
-}
-
-struct INESInfo {
-    pub nes_info: CommonINESInfo,
-    // flag 8, not widely used
-    pub prg_ram_size: u8, 
-    // flag 9, not usually used
-    pub tv_system: u8, // this is also set by flag 10, but flag 10 is not in spec so we use flag 9 
-    // flag 10, not usually honored
-    pub prg_ram: bool, // at $6000-7FFF
-    pub bus_conflicts: bool, 
-}
-
-impl NesSystem {
-
-    /// Start the system
-    pub fn run(&mut self) {
->>>>>>> b718cbc1
         loop {
             self.cpu.instruction_cycle(&mut self.memory).unwrap();
         }
     }
-<<<<<<< HEAD
-=======
-    
-    /// Load the rom specificed by the given file path.
-    pub fn load_rom(path: &String) -> Result<NesSystem, NesSystemError> {
-        let rom = File::open(path);
-
-        let mut rom = match rom {
-            Ok(x) => x,
-            Err(err) => {return Err(NesSystemError::SystemIOError(err))},
-        };
-        
-        let mut mem_map: [u8; MEMORY_MAP_ADDRESSABLE_RANGE] = [0; MEMORY_MAP_ADDRESSABLE_RANGE];
-
-        let file_format = Self::find_file_header(&mut rom)?;
-
-        match file_format {
-            FileHeader::I_NES(header) => Self::i_nes_handler(&mut rom, &header, &mut mem_map)?,
-            FileHeader::NES_2_0(header) => Self::nes_2_0_handler(&mut rom, &header, &mut mem_map)?
-        }
-
-        let cpu = CPU::new();
-        let memory = Memory::from_data_buffer(mem_map);
-        Ok(NesSystem{cpu, memory})
-    }
-}
-
-// helper functions
-impl NesSystem {
-
-    fn read_from_rom(rom: &mut File, buf: &mut [u8]) -> Result<(), NesSystemError> {
-
-        if let Err(err) = rom.read(buf) {
-            Err(NesSystemError::SystemIOError(err))
-        } else {
-            Ok(())
-        }
-    }
-
-    fn check_ines_format_name(header_buf: &[u8; HEADER_SIZE]) -> bool {
-        header_buf[0] == 0x4E && header_buf[1] == 0x45 && header_buf[2] == 0x53 && header_buf[3] == 0x1A
-    }
-
-    fn check_nes_2_0_format(header_buf: &[u8; HEADER_SIZE]) -> bool {
-        Self::check_ines_format_name(header_buf) && (header_buf[7] & 0x0C == 0x08)
-    }
-
-    fn find_file_header(rom: &mut File) -> Result<FileHeader, NesSystemError> {
-        // read first four bytes from header to check for 'NES' constant
-        let mut header_buf: [u8; HEADER_SIZE] = [0; HEADER_SIZE];
-
-        Self::read_from_rom(rom, &mut header_buf)?;
-
-        // check for iNES format
-        if Self::check_ines_format_name(&header_buf) {
-            // check for NES 2.0 format
-            if Self::check_nes_2_0_format(&header_buf) { 
-                Ok(FileHeader::NES_2_0(header_buf))
-            } else {
-                Ok(FileHeader::I_NES(header_buf))
-            }
-        } else {
-            Err(NesSystemError::UnknownFileFormat)
-        }
-
-    }
-
-    fn generate_i_nes_info(header: &[u8; HEADER_SIZE]) -> INESInfo {
-        let mirroring = header[6] & 0x1;
-        let contains_cartridge_battery_backed = (header[6] & 0x2) >> 1 != 0;
-        let trainer = (header[6] & 0x4) >> 2 != 0;
-        let ignore_mirroring_ctrl = (header[6] & 0x8) >> 3 != 0;
-        let mapper_low = (header[6] & 0xF0) >> 4;
-        let mapper_high = header[7] & 0xF0;
-        let mapper = mapper_high | mapper_low;
-        let vs_unisystem = (header[7] & 0x1) != 0;
-        let playchoice_10 = (header[7] & 0x2) >> 1 != 0;
-        let nes_info = CommonINESInfo{
-            mirroring,
-            contains_cartridge_battery_backed,
-            trainer,
-            ignore_mirroring_ctrl,
-            mapper,
-            vs_unisystem,
-            playchoice_10,
-        };
-
-        let prg_ram_size = header[8];
-
-        let tv_system = header[9] & 0x1;
-        let prg_ram = (header[10] & 0x10) >> 4 != 0;
-        let bus_conflicts = (header[10] & 0x20) >> 5 != 0;
-
-        INESInfo{nes_info, prg_ram_size, tv_system, prg_ram, bus_conflicts}
-    }
-
-    fn i_nes_handler(rom: &mut File, header: &[u8; HEADER_SIZE], mem_buf: &mut [u8; MEMORY_MAP_ADDRESSABLE_RANGE]) -> Result<(), NesSystemError> {
-
-        // get the size of the PRG ROM
-        let prg_rom_bytes: usize = header[4] as usize;
-        let _chr_rom_bytes: usize = header[5] as usize; // if this value is 0, the board uses CHR-RAM
-        
-        let ines_info = Self::generate_i_nes_info(header);
-        let map = mapper::INES_1_0_MAPPER_TABLE.get(&ines_info.nes_info.mapper);
-        let map = match map {
-            Some(m) => m,
-            None => {return Err(NesSystemError::UnknownMapper(ines_info.nes_info.mapper))},
-        };
-
-        // load trainer if it exists (we don't really need this)
-        let _trainer_buffer = {
-            if ines_info.nes_info.trainer {
-                let mut trainer_buf: [u8; 512] = [0; 512];
-                Self::read_from_rom(rom, &mut trainer_buf)?;
-                Some(trainer_buf)
-            } else {
-                None
-            }
-        };
-        
-        // for now, just load in the program rom
-        let prg_start = map.cpu_rom_bank_start as usize;
-        let prg_end = (map.cpu_rom_bank_end as usize) + 1;
-
-        let prg_rom_size = 16384 * prg_rom_bytes;
-
-        // dynamically allocate buffer
-        let mut prg_rom: Vec<u8> = vec![0; prg_rom_size];
-
-        Self::read_from_rom(rom, &mut prg_rom[..])?;
-        
-        for i in 0..(prg_end-prg_start) {
-            mem_buf[prg_start+i] = prg_rom[i];
-        }
-
-        Ok(())
-    }
-
-    fn nes_2_0_handler(rom: &mut File, header: &[u8; HEADER_SIZE], mem_buf: &mut [u8; MEMORY_MAP_ADDRESSABLE_RANGE]) -> Result<(), NesSystemError> {
-        
-        Ok(())
-    }
-
-}
-
-mod nes_system_error {
-
-    use std::error::Error;
-    use std::fmt;
-
-    #[derive(Debug)]
-    pub enum NesSystemError {
-        SystemIOError(std::io::Error),
-        UnknownFileFormat,
-        UnknownMapper(u8),
-    }
-
-    impl fmt::Display for NesSystemError {
-        fn fmt(&self, f: &mut fmt::Formatter<'_>) -> fmt::Result {
-            match self {
-                NesSystemError::SystemIOError(err) =>  err.fmt(f),
-                NesSystemError::UnknownFileFormat => {
-                    write!(f, "The file format of the given rom is unknown or unsupported.")
-                },
-                NesSystemError::UnknownMapper(mapper) => {
-                    write!(f, "Mapper {} is unknown or unsupported.", mapper)
-                }
-            }
-        }
-    }
-
-    impl Error for NesSystemError {}
-
-    
->>>>>>> b718cbc1
 }