#[macro_use]
extern crate lazy_static;
#[macro_use]
extern crate log;

mod cpu;
mod mapper;
mod memory;
mod instruction;
mod system;

use std::env;
<<<<<<< HEAD
use std::fs::File;
use std::io::prelude::*;
use std::path::Path;

const BUFFER_SIZE: usize = 524288;

fn main() {
    let args: Vec<_> = env::args().collect();
    if args.len() != 2 {
        println!("Please supply ROM path.");
        return;
    }

    let rom_path = Path::new(&args[1]);
    let mut file = File::open(rom_path).unwrap();

    let mut buf: [u8; BUFFER_SIZE+16] = [0; BUFFER_SIZE+16];

    file.read(&mut buf).unwrap();

    let mut mem = memory::Memory::new();
    // load rom into program memory
    for i in 0..BUFFER_SIZE {
        mem.write((i + 0x8000) as u16, buf[16+i]);
    }

    let mut cpu = cpu::CPU::new();
    cpu.init();
    let mut system = system::NesSystem::new(cpu, mem);

    system.start();
=======

fn main() {
    let args: Vec<String> = env::args().collect();

    if args.len() != 2 {
        println!("Please supply a ROM path");
        return;
    }

    let mut system = system::NesSystem::load_rom(&args[1]).unwrap();
    system.run();
>>>>>>> b718cbc1
}<|MERGE_RESOLUTION|>--- conflicted
+++ resolved
@@ -10,39 +10,6 @@
 mod system;
 
 use std::env;
-<<<<<<< HEAD
-use std::fs::File;
-use std::io::prelude::*;
-use std::path::Path;
-
-const BUFFER_SIZE: usize = 524288;
-
-fn main() {
-    let args: Vec<_> = env::args().collect();
-    if args.len() != 2 {
-        println!("Please supply ROM path.");
-        return;
-    }
-
-    let rom_path = Path::new(&args[1]);
-    let mut file = File::open(rom_path).unwrap();
-
-    let mut buf: [u8; BUFFER_SIZE+16] = [0; BUFFER_SIZE+16];
-
-    file.read(&mut buf).unwrap();
-
-    let mut mem = memory::Memory::new();
-    // load rom into program memory
-    for i in 0..BUFFER_SIZE {
-        mem.write((i + 0x8000) as u16, buf[16+i]);
-    }
-
-    let mut cpu = cpu::CPU::new();
-    cpu.init();
-    let mut system = system::NesSystem::new(cpu, mem);
-
-    system.start();
-=======
 
 fn main() {
     let args: Vec<String> = env::args().collect();
@@ -54,5 +21,4 @@
 
     let mut system = system::NesSystem::load_rom(&args[1]).unwrap();
     system.run();
->>>>>>> b718cbc1
 }